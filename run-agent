--- conflicted
+++ resolved
@@ -300,21 +300,7 @@
 		return session;
 	})
 	.then(()=> session.emit('preRun', session, agents))
-	.then(()=> {
-<<<<<<< HEAD
-=======
-		console.log('run attempt', session.agent)
->>>>>>> 189ea41c
-		return agents.run(session)
-			.then(res => {
-				console.log('run result', res);
-				session.result = res
-			})
-<<<<<<< HEAD
-=======
-			.catch(e => console.log('e', e));
->>>>>>> 189ea41c
-	})
+	.then(()=> agents.run(session).then(res => session.result = res))
 	.then(()=> session.emit('postRun', session, agents))
 	// }}}
 	// Output the result (if --print || --output) {{{
