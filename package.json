{
  "name": "@momsfriendlydevco/agents",
  "version": "0.0.53",
  "description": "Deferred async job scheduler and runner for local or remote batch queues",
  "main": "index.js",
  "scripts": {
    "test": "mocha"
  },
  "repository": {
    "type": "git",
    "url": "git+https://github.com/MomsFriendlyDevCo/agents.git"
  },
  "keywords": [
    "agents",
    "batch",
    "job",
    "queue"
  ],
  "author": "Matt Carter <m@ttcarter.com>",
  "license": "MIT",
  "bugs": {
    "url": "https://github.com/MomsFriendlyDevCo/agents/issues"
  },
  "homepage": "https://github.com/MomsFriendlyDevCo/agents#readme",
  "dependencies": {
    "@momsfriendlydevco/cache": "^2.1.4",
    "@momsfriendlydevco/eventer": "^1.5.1",
    "@momsfriendlydevco/readable": "^1.2.1",
<<<<<<< HEAD
    "@momsfriendlydevco/scheduler": "0.0.10",
=======
    "@momsfriendlydevco/scheduler": "^0.0.10",
>>>>>>> 189ea41c
    "async-chainable": "^2.6.1",
    "chalk": "^3.0.0",
    "cli-table3": "^0.5.1",
    "commander": "^4.1.1",
    "cronstrue": "^1.101.0",
    "dumper.js": "^1.3.1",
    "globby": "^11.0.1",
    "lodash": "^4.17.20",
    "lodash-keyarrange": "^1.1.1",
    "timestring": "^6.0.0"
  },
  "devDependencies": {
    "chai": "^4.2.0",
    "mocha": "^7.2.0",
    "mocha-logger": "^1.0.7"
  },
  "optionalDependencies": {
    "pm2": "^4.5.0"
  }
}<|MERGE_RESOLUTION|>--- conflicted
+++ resolved
@@ -26,16 +26,13 @@
     "@momsfriendlydevco/cache": "^2.1.4",
     "@momsfriendlydevco/eventer": "^1.5.1",
     "@momsfriendlydevco/readable": "^1.2.1",
-<<<<<<< HEAD
     "@momsfriendlydevco/scheduler": "0.0.10",
-=======
-    "@momsfriendlydevco/scheduler": "^0.0.10",
->>>>>>> 189ea41c
+    "argy": "^1.3.1",
     "async-chainable": "^2.6.1",
     "chalk": "^3.0.0",
     "cli-table3": "^0.5.1",
     "commander": "^4.1.1",
-    "cronstrue": "^1.101.0",
+    "cronstrue": "^1.115.0",
     "dumper.js": "^1.3.1",
     "globby": "^11.0.1",
     "lodash": "^4.17.20",
