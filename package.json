--- conflicted
+++ resolved
@@ -1,10 +1,6 @@
 {
   "name": "@momsfriendlydevco/agents",
-<<<<<<< HEAD
-  "version": "0.0.31",
-=======
   "version": "0.0.32",
->>>>>>> b5df5352
   "description": "Deferred async job scheduler and runner for local or remote batch queues",
   "main": "index.js",
   "scripts": {
